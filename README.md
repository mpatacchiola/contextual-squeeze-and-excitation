<<<<<<< HEAD
Official pytorch implementation of the paper:

*"Contextual Squeeze-and-Excitation for Efficient Few-Shot Image Classification"* (2022) Patacchiola, M., Bronskill, J., Shysheya, A., Hofmann, K., Nowozin, S., Turner R.E., *Advances in Neural Information Processing (NeurIPS)* [[arXiv]](https://arxiv.org/abs/2206.09843)


```bibtex
@inproceedings{patacchiola2022contextual,
  title={Contextual Squeeze-and-Excitation for Efficient Few-Shot Image Classification},
  author={Patacchiola, Massimiliano and Bronskill, John and Shysheya, Aliaksandra and Hofmann, Katja and Nowozin, Sebastian and Turner, Richard E},
  booktitle={Advances in Neural Information Processing Systems},
  year={2022}
}
```

**Overview** Recent years have seen a growth in user-centric applications that require effective knowledge transfer across tasks in the low-data regime. An example is personalization, where a pretrained system is adapted by learning on small amounts of labeled data belonging to a specific user. This setting requires high accuracy under low computational complexity, therefore the Pareto frontier of accuracy vs. adaptation cost plays a crucial role. In this paper we push this Pareto frontier in the few-shot image classification setting with a key contribution: a new adaptive block called Contextual Squeeze-and-Excitation (CaSE) that adjusts a pretrained neural network on a new task to significantly improve performance with a single forward pass of the user data (context). We use meta-trained CaSE blocks to conditionally adapt the body of a network and a fine-tuning routine to adapt a linear head, defining a method called UpperCaSE. UpperCaSE achieves a new state-of-the-art accuracy relative to meta-learners on the 26 datasets of VTAB+MD and on a challenging real-world personalization benchmark (ORBIT), narrowing the gap with leading fine-tuning methods with the benefit of orders of magnitude lower adaptation cost.

=======
This repository includes the code of the paper `"Contextual Squeeze-and-Excitation for Efficient Few-Shot Image Classification"` (2022), Patacchiola, Bronskill, Shysheya, Hofmann, Nowozin, Turner [[arXiv]](https://arxiv.org/abs/2206.09843) 
>>>>>>> 43ad9075

Requirements
------------

- Python >= 3.7
- PyTorch >= 1.8
- TensorFlow >= 2.3 (for Meta-Dataset and VTAB)
- TensorFlow Datasets >= 4.3 (for VTAB) [[link](https://www.tensorflow.org/datasets)]
- Gin Config >= 0.4 (for Meta-Dataset)

Installation
-------------

The code requires the installation of MetaDataset and VTAB. Please follow the instructions reported here:

- https://github.com/google-research/meta-dataset
- https://github.com/cambridge-mlg/LITE

For the pretrained ResNet50-S you need to download the model from the [Big Transfer repository](https://github.com/google-research/big_transfer) as follows:

```
wget wget https://storage.googleapis.com/bit_models/BiT-S-R50x1.npz
```

Usage
-----

**Note**: we have included a pretrained model in `./checkpoints/UpperCaSE_CaSE64_min16_EfficientNetB0.dat`. This is a pretrained EfficientNetB0 with CaSE blocks (reduction 64, min-clip 16), which is the same reported in the paper. This can be directly used for evaluation on MetaDataset and VTAB without the need for meta-training.

1. MetaDataset requires the following command to be run before every simulation:

```
ulimit -n 50000
```

```
export META_DATASET_ROOT=<root directory of the Meta-Dataset repository>
```

2. For training UpperCaSE on MetaDataset (and testing at the end) use the following command (replacing with the appropriate paths on your system):

```
python run_metadataset.py --model=uppercase --backbone=EfficientNetB0 --data_path=/path_to_metadataset_records --log_path=./logs/uppercase_EfficientNetB0_seed1_`date +%F_%H%M%S`.csv --image_size=224 --num_test_tasks=1200 --mode=train_test
```

The log-file will be saved in `./log`. Change the backbone type or image size if you want to try other configurations. Available backbones are: `["BiT-S-R50x1", "ResNet18", "EfficientNetB0"]`.

3. For testing on MetaDataset use the following command (replacing with the appropriate paths on your system):

```
python run_metadataset.py --model=uppercase --backbone=EfficientNetB0 --data_path=/path_to_metadataset_records --log_path=./logs/uppercase_EfficientNetB0_seed1_`date +%F_%H%M%S`.csv --image_size=224 --num_test_tasks=1200 --mode=test --resume_from=/path_to_checkpoint
```


4. The MetaDataset results saved in the log file can be printed in a nice way using the `printer.py` by running: 

```
python printer.py --log_path=./logs/name_of_your_log_gile.csv
```

5. For evaluation ov VTAB you need first to train on MetaDataset and then use the saved checkpoint. Use this command for evaluation (replacing with the appropriate paths on your system):

```
python run_vtab.py --model=uppercase --backbone=EfficientNetB0 --download_path_for_tensorflow_datasets=/path_to_tensorflow_datasets --log_path=./logs/vtab_UpperCaSE_EfficientNetB0_`date +%F_%H%M%S`.csv --image_size=224 --batch_size=50 --download_path_for_sun397_dataset=/path_to_sun397_images --resume_from=/path_to_checkpoint
```

Results are saved in the `./logs` folder as CSV files.

<|MERGE_RESOLUTION|>--- conflicted
+++ resolved
@@ -1,4 +1,3 @@
-<<<<<<< HEAD
 Official pytorch implementation of the paper:
 
 *"Contextual Squeeze-and-Excitation for Efficient Few-Shot Image Classification"* (2022) Patacchiola, M., Bronskill, J., Shysheya, A., Hofmann, K., Nowozin, S., Turner R.E., *Advances in Neural Information Processing (NeurIPS)* [[arXiv]](https://arxiv.org/abs/2206.09843)
@@ -14,10 +13,6 @@
 ```
 
 **Overview** Recent years have seen a growth in user-centric applications that require effective knowledge transfer across tasks in the low-data regime. An example is personalization, where a pretrained system is adapted by learning on small amounts of labeled data belonging to a specific user. This setting requires high accuracy under low computational complexity, therefore the Pareto frontier of accuracy vs. adaptation cost plays a crucial role. In this paper we push this Pareto frontier in the few-shot image classification setting with a key contribution: a new adaptive block called Contextual Squeeze-and-Excitation (CaSE) that adjusts a pretrained neural network on a new task to significantly improve performance with a single forward pass of the user data (context). We use meta-trained CaSE blocks to conditionally adapt the body of a network and a fine-tuning routine to adapt a linear head, defining a method called UpperCaSE. UpperCaSE achieves a new state-of-the-art accuracy relative to meta-learners on the 26 datasets of VTAB+MD and on a challenging real-world personalization benchmark (ORBIT), narrowing the gap with leading fine-tuning methods with the benefit of orders of magnitude lower adaptation cost.
-
-=======
-This repository includes the code of the paper `"Contextual Squeeze-and-Excitation for Efficient Few-Shot Image Classification"` (2022), Patacchiola, Bronskill, Shysheya, Hofmann, Nowozin, Turner [[arXiv]](https://arxiv.org/abs/2206.09843) 
->>>>>>> 43ad9075
 
 Requirements
 ------------
